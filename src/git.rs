--- conflicted
+++ resolved
@@ -8,13 +8,8 @@
  * except according to those terms.
  */
 
-<<<<<<< HEAD
 use anyhow::{anyhow, Context as _};
 use cargo::util::CargoResult;
-=======
-use anyhow::anyhow;
-use cargo::util::{CargoResult, CargoResultExt};
->>>>>>> 36886ea8
 use cargo::Config;
 use git2::{self, Repository};
 use lazy_static::lazy_static;
